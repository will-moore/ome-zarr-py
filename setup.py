--- conflicted
+++ resolved
@@ -53,14 +53,9 @@
         "console_scripts": ["ome_zarr = ome_zarr.cli:main"],
         "napari.plugin": ["ome_zarr = ome_zarr.napari"],
     },
-<<<<<<< HEAD
-    extras_require={"napari": ["napari"]},
-    tests_require=["pytest", "napari"],
-=======
     extras_require={
         "napari:python_version>='3.7'": ["napari"],
         "napari:python_version<'3.7'": ["napari<0.4.0"],
     },
-    tests_require=["pytest"],
->>>>>>> 8a8ccc34
+    tests_require=["pytest", "napari"],
 )